# app.py
"""
FastAPI server:
- Accepts booleans as yes/no/true/false/1/0 (strings or numbers)
- Accepts age, pack_years as provided (no UI standardization)
- Encodes + standardizes server-side to match training
- Returns raw and (optionally) prevalence-adjusted probabilities

Run:
  uvicorn app:app --reload --port 8000
<<<<<<< HEAD
"""
from typing import Optional, Any
import os
import json
import joblib
import pandas as pd
from fastapi import FastAPI, Query
from pydantic import BaseModel
from fastapi.middleware.cors import CORSMiddleware

BASE_DIR = os.path.dirname(__file__)
SCALER_PATH = os.path.join(BASE_DIR, "scaler.pkl")
MODEL_PATH = os.path.join(BASE_DIR, "model.pkl")
META_PATH = os.path.join(BASE_DIR, "meta.json")

missing = [p for p in [SCALER_PATH, MODEL_PATH] if not os.path.exists(p)]
if missing:
    raise FileNotFoundError(
        f"Missing artifacts: {', '.join(os.path.basename(p) for p in missing)}")

# Load artifacts
scaler = joblib.load(SCALER_PATH)
model = joblib.load(MODEL_PATH)

# Load meta (feature order + priors)
meta = {}
if os.path.exists(META_PATH):
    with open(META_PATH, "r") as f:
        meta = json.load(f)

FEATURE_ORDER = meta.get("feature_order", [
    "age", "pack_years", "gender", "radon_exposure", "asbestos_exposure",
    "secondhand_smoke_exposure", "copd_diagnosis", "alcohol_consumption", "family_history"
])
NUMERIC_COLS = meta.get("numeric_cols", ["age", "pack_years"])
PI_TRAIN = float(meta.get("pi_train")) if "pi_train" in meta else None

# Allow env overrides
_env_pi_train = os.getenv("PI_TRAIN", "")
if _env_pi_train:
    try:
        PI_TRAIN = float(_env_pi_train)
    except:
        pass

PI_DEPLOY = os.getenv("PI_DEPLOY", "")
try:
    PI_DEPLOY = float(PI_DEPLOY) if PI_DEPLOY else None
except:
    PI_DEPLOY = None

# --- helpers ---


def _clip01(x: float, eps: float = 1e-12) -> float:
    return max(min(float(x), 1.0 - eps), eps)


def _to_percent(p: Optional[float]) -> Optional[float]:
    if p is None:
        return None
    p = max(min(p, 0.9999), 0.0)
    return round(p * 100.0, 2)


def prior_adjust(p: float, pi_train: float, pi_deploy: float) -> float:
    p = _clip01(p)
    if not (0.0 < pi_train < 1.0 and 0.0 < pi_deploy < 1.0):
        return p
    odds = p / (1.0 - p)
    base = (pi_deploy / (1.0 - pi_deploy)) / (pi_train / (1.0 - pi_train))
    return _clip01((odds * base) / (1.0 + (odds * base)))


def parse_bin(val: Any) -> int:
    """Accept yes/no/true/false/1/0 in any case, numbers or strings."""
    if val is None:
        return 0
    if isinstance(val, bool):
        return 1 if val else 0
    s = str(val).strip().lower()
    if s in {"1", "y", "yes", "true", "t"}:
        return 1
    if s in {"0", "n", "no", "false", "f"}:
        return 0
    try:
        f = float(s)
        return 1 if f >= 0.5 else 0
    except:
        return 0


def parse_float(val: Any, default: float = 0.0) -> float:
    try:
        return float(val)
    except:
        return default


# --- API ---
app = FastAPI(title="Lung Cancer Risk API (Calibrated XGBoost)", version="2.2")
app.add_middleware(
    CORSMiddleware, allow_origins=["*"], allow_credentials=True,
    allow_methods=["*"], allow_headers=["*"],
)


class PatientInput(BaseModel):
    # accept Any and parse ourselves to allow yes/no strings OR 0/1 OR booleans
    age: Any
    pack_years: Any
    gender: Any
    radon_exposure: Any
    asbestos_exposure: Any
    secondhand_smoke_exposure: Any
    copd_diagnosis: Any
    alcohol_consumption: Any
    family_history: Any


@app.post("/predict")
def predict_risk(
    p: PatientInput,
    pi_deploy: Optional[float] = Query(
        default=None, description="Override deployment prevalence (0..1), e.g., 0.002 for 0.2%"
    ),
):
    # 1) parse inputs
    features_raw = {
        "age": parse_float(p.age, 0.0),
        "pack_years": parse_float(p.pack_years, 0.0),
        "gender": parse_bin(p.gender),
        "radon_exposure": parse_bin(p.radon_exposure),
        "asbestos_exposure": parse_bin(p.asbestos_exposure),
        "secondhand_smoke_exposure": parse_bin(p.secondhand_smoke_exposure),
        "copd_diagnosis": parse_bin(p.copd_diagnosis),
        "alcohol_consumption": parse_bin(p.alcohol_consumption),
        "family_history": parse_bin(p.family_history),
    }

    # 2) scale numerics with the saved scaler
    numeric_df = pd.DataFrame(
        [[features_raw["age"], features_raw["pack_years"]]], columns=NUMERIC_COLS)
    numeric_scaled = scaler.transform(numeric_df)
    features_scaled = features_raw.copy()
    features_scaled["age"] = float(
        numeric_scaled[0, NUMERIC_COLS.index("age")])
    features_scaled["pack_years"] = float(
        numeric_scaled[0, NUMERIC_COLS.index("pack_years")])

    # 3) vector in training order
    x_df = pd.DataFrame([features_scaled])[FEATURE_ORDER]

    # 4) predict (raw, trained prior)
    p_raw = _clip01(float(model.predict_proba(x_df)[0, 1]))

    # 5) adjust to deployment prior (query param overrides env)
    use_pi_deploy = pi_deploy if (pi_deploy is not None) else PI_DEPLOY
    used_adjustment = (PI_TRAIN is not None) and (
        use_pi_deploy is not None) and (0.0 < use_pi_deploy < 1.0)
    p_adj = prior_adjust(
        p_raw, PI_TRAIN, use_pi_deploy) if used_adjustment else None
    p_main = p_adj if used_adjustment else p_raw

    model_name = getattr(getattr(model, "estimator", model),
                         "__class__", type(model)).__name__
    return {
        "model": model_name,
        "risk_percentage": _to_percent(p_main),
        "raw_risk_percentage": _to_percent(p_raw),
        "adjusted_risk_percentage": _to_percent(p_adj) if p_adj is not None else None,
        "adjusted_for_prevalence": used_adjustment,
        "pi_train": PI_TRAIN,
        "pi_deploy": use_pi_deploy,
        "inputs_used": features_raw,  # pre-scale, human-readable
    }


@app.get("/")
def root():
    return {"status": "ok", "message": "Use POST /predict with PatientInput JSON"}


@app.get("/model-info")
@app.get("/model_info")
def model_info():
    model_name = getattr(getattr(model, "estimator", model),
                         "__class__", type(model)).__name__
    return {
        "feature_order": FEATURE_ORDER,
        "numeric_cols": NUMERIC_COLS,
        "binary_meaning": meta.get("binary_meaning"),
        "pi_train": PI_TRAIN,
        "pi_deploy": PI_DEPLOY,
        "notes": "Server parses yes/no/true/false/1/0; standardizes age & pack_years; others are 0/1 ints.",
        "model_class": model_name,
        "calibration_method": meta.get("calibration_method", "isotonic"),
        "model_family": meta.get("model_family", "XGBoost"),
    }
=======
"""
>>>>>>> ad72634d
<|MERGE_RESOLUTION|>--- conflicted
+++ resolved
@@ -8,11 +8,9 @@
 
 Run:
   uvicorn app:app --reload --port 8000
-<<<<<<< HEAD
 """
 from typing import Optional, Any
-import os
-import json
+import os, json
 import joblib
 import pandas as pd
 from fastapi import FastAPI, Query
@@ -21,17 +19,16 @@
 
 BASE_DIR = os.path.dirname(__file__)
 SCALER_PATH = os.path.join(BASE_DIR, "scaler.pkl")
-MODEL_PATH = os.path.join(BASE_DIR, "model.pkl")
-META_PATH = os.path.join(BASE_DIR, "meta.json")
+MODEL_PATH  = os.path.join(BASE_DIR, "model.pkl")
+META_PATH   = os.path.join(BASE_DIR, "meta.json")
 
 missing = [p for p in [SCALER_PATH, MODEL_PATH] if not os.path.exists(p)]
 if missing:
-    raise FileNotFoundError(
-        f"Missing artifacts: {', '.join(os.path.basename(p) for p in missing)}")
+    raise FileNotFoundError(f"Missing artifacts: {', '.join(os.path.basename(p) for p in missing)}")
 
 # Load artifacts
 scaler = joblib.load(SCALER_PATH)
-model = joblib.load(MODEL_PATH)
+model  = joblib.load(MODEL_PATH)
 
 # Load meta (feature order + priors)
 meta = {}
@@ -40,66 +37,50 @@
         meta = json.load(f)
 
 FEATURE_ORDER = meta.get("feature_order", [
-    "age", "pack_years", "gender", "radon_exposure", "asbestos_exposure",
-    "secondhand_smoke_exposure", "copd_diagnosis", "alcohol_consumption", "family_history"
+    "age","pack_years","gender","radon_exposure","asbestos_exposure",
+    "secondhand_smoke_exposure","copd_diagnosis","alcohol_consumption","family_history"
 ])
-NUMERIC_COLS = meta.get("numeric_cols", ["age", "pack_years"])
+NUMERIC_COLS = meta.get("numeric_cols", ["age","pack_years"])
 PI_TRAIN = float(meta.get("pi_train")) if "pi_train" in meta else None
 
 # Allow env overrides
 _env_pi_train = os.getenv("PI_TRAIN", "")
 if _env_pi_train:
-    try:
-        PI_TRAIN = float(_env_pi_train)
-    except:
-        pass
+    try: PI_TRAIN = float(_env_pi_train)
+    except: pass
 
 PI_DEPLOY = os.getenv("PI_DEPLOY", "")
-try:
-    PI_DEPLOY = float(PI_DEPLOY) if PI_DEPLOY else None
-except:
-    PI_DEPLOY = None
+try: PI_DEPLOY = float(PI_DEPLOY) if PI_DEPLOY else None
+except: PI_DEPLOY = None
 
 # --- helpers ---
-
-
 def _clip01(x: float, eps: float = 1e-12) -> float:
     return max(min(float(x), 1.0 - eps), eps)
 
-
 def _to_percent(p: Optional[float]) -> Optional[float]:
-    if p is None:
-        return None
+    if p is None: return None
     p = max(min(p, 0.9999), 0.0)
     return round(p * 100.0, 2)
 
-
 def prior_adjust(p: float, pi_train: float, pi_deploy: float) -> float:
     p = _clip01(p)
-    if not (0.0 < pi_train < 1.0 and 0.0 < pi_deploy < 1.0):
-        return p
+    if not (0.0 < pi_train < 1.0 and 0.0 < pi_deploy < 1.0): return p
     odds = p / (1.0 - p)
     base = (pi_deploy / (1.0 - pi_deploy)) / (pi_train / (1.0 - pi_train))
     return _clip01((odds * base) / (1.0 + (odds * base)))
 
-
 def parse_bin(val: Any) -> int:
     """Accept yes/no/true/false/1/0 in any case, numbers or strings."""
-    if val is None:
-        return 0
-    if isinstance(val, bool):
-        return 1 if val else 0
+    if val is None: return 0
+    if isinstance(val, bool): return 1 if val else 0
     s = str(val).strip().lower()
-    if s in {"1", "y", "yes", "true", "t"}:
-        return 1
-    if s in {"0", "n", "no", "false", "f"}:
-        return 0
+    if s in {"1","y","yes","true","t"}: return 1
+    if s in {"0","n","no","false","f"}: return 0
     try:
         f = float(s)
         return 1 if f >= 0.5 else 0
     except:
         return 0
-
 
 def parse_float(val: Any, default: float = 0.0) -> float:
     try:
@@ -107,14 +88,12 @@
     except:
         return default
 
-
 # --- API ---
 app = FastAPI(title="Lung Cancer Risk API (Calibrated XGBoost)", version="2.2")
 app.add_middleware(
     CORSMiddleware, allow_origins=["*"], allow_credentials=True,
     allow_methods=["*"], allow_headers=["*"],
 )
-
 
 class PatientInput(BaseModel):
     # accept Any and parse ourselves to allow yes/no strings OR 0/1 OR booleans
@@ -127,7 +106,6 @@
     copd_diagnosis: Any
     alcohol_consumption: Any
     family_history: Any
-
 
 @app.post("/predict")
 def predict_risk(
@@ -150,14 +128,11 @@
     }
 
     # 2) scale numerics with the saved scaler
-    numeric_df = pd.DataFrame(
-        [[features_raw["age"], features_raw["pack_years"]]], columns=NUMERIC_COLS)
+    numeric_df = pd.DataFrame([[features_raw["age"], features_raw["pack_years"]]], columns=NUMERIC_COLS)
     numeric_scaled = scaler.transform(numeric_df)
     features_scaled = features_raw.copy()
-    features_scaled["age"] = float(
-        numeric_scaled[0, NUMERIC_COLS.index("age")])
-    features_scaled["pack_years"] = float(
-        numeric_scaled[0, NUMERIC_COLS.index("pack_years")])
+    features_scaled["age"] = float(numeric_scaled[0, NUMERIC_COLS.index("age")])
+    features_scaled["pack_years"] = float(numeric_scaled[0, NUMERIC_COLS.index("pack_years")])
 
     # 3) vector in training order
     x_df = pd.DataFrame([features_scaled])[FEATURE_ORDER]
@@ -167,14 +142,11 @@
 
     # 5) adjust to deployment prior (query param overrides env)
     use_pi_deploy = pi_deploy if (pi_deploy is not None) else PI_DEPLOY
-    used_adjustment = (PI_TRAIN is not None) and (
-        use_pi_deploy is not None) and (0.0 < use_pi_deploy < 1.0)
-    p_adj = prior_adjust(
-        p_raw, PI_TRAIN, use_pi_deploy) if used_adjustment else None
+    used_adjustment = (PI_TRAIN is not None) and (use_pi_deploy is not None) and (0.0 < use_pi_deploy < 1.0)
+    p_adj = prior_adjust(p_raw, PI_TRAIN, use_pi_deploy) if used_adjustment else None
     p_main = p_adj if used_adjustment else p_raw
 
-    model_name = getattr(getattr(model, "estimator", model),
-                         "__class__", type(model)).__name__
+    model_name = getattr(getattr(model, "estimator", model), "__class__", type(model)).__name__
     return {
         "model": model_name,
         "risk_percentage": _to_percent(p_main),
@@ -186,17 +158,14 @@
         "inputs_used": features_raw,  # pre-scale, human-readable
     }
 
-
 @app.get("/")
 def root():
     return {"status": "ok", "message": "Use POST /predict with PatientInput JSON"}
 
-
 @app.get("/model-info")
 @app.get("/model_info")
 def model_info():
-    model_name = getattr(getattr(model, "estimator", model),
-                         "__class__", type(model)).__name__
+    model_name = getattr(getattr(model, "estimator", model), "__class__", type(model)).__name__
     return {
         "feature_order": FEATURE_ORDER,
         "numeric_cols": NUMERIC_COLS,
@@ -207,7 +176,4 @@
         "model_class": model_name,
         "calibration_method": meta.get("calibration_method", "isotonic"),
         "model_family": meta.get("model_family", "XGBoost"),
-    }
-=======
-"""
->>>>>>> ad72634d
+    }