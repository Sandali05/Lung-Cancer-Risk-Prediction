# lungcancer.py
"""
Train a calibrated XGBoost lung-cancer model with explicit binary encodings.

Artifacts saved next to this file:
- scaler.pkl  : StandardScaler fitted on numeric columns (age, pack_years)
- model.pkl   : CalibratedClassifierCV(XGBClassifier, method="isotonic")
- meta.json   : training prevalence, feature order, binary meanings, versions

Usage:
  python lungcancer.py
Optionally set a CSV via env:
  Windows: set LUNG_CANCER_CSV=E:\path\lung_cancer_dataset.csv
  macOS/Linux: export LUNG_CANCER_CSV=/path/to/lung_cancer_dataset.csv
"""

<<<<<<< HEAD
import os, json, warnings
warnings.filterwarnings("ignore", category=UserWarning)

import joblib
import numpy as np
import pandas as pd

from sklearn.model_selection import train_test_split, StratifiedKFold
from sklearn.preprocessing import StandardScaler
from sklearn.calibration import CalibratedClassifierCV
=======
import xgboost
import sklearn
from xgboost import XGBClassifier
>>>>>>> aff76282
from sklearn.metrics import (
    roc_auc_score, average_precision_score, brier_score_loss,
    precision_recall_curve
)
<<<<<<< HEAD
from xgboost import XGBClassifier
import sklearn, xgboost
=======
from sklearn.calibration import CalibratedClassifierCV
from sklearn.preprocessing import StandardScaler
from sklearn.model_selection import train_test_split, StratifiedKFold
import pandas as pd
import numpy as np
import joblib
import os
import json
import warnings
warnings.filterwarnings("ignore", category=UserWarning)

>>>>>>> aff76282

# ----- Paths -----
BASE_DIR = os.path.dirname(__file__)
CSV_PATH = os.getenv(
    "LUNG_CANCER_CSV",
    r"E:/3rd_YR_2nd_SEM/FDM/mini-project/LungCancer_predication/lung_cancer_dataset.csv"
)
SCALER_PATH = os.path.join(BASE_DIR, "scaler.pkl")
<<<<<<< HEAD
MODEL_PATH  = os.path.join(BASE_DIR, "model.pkl")
META_PATH   = os.path.join(BASE_DIR, "meta.json")

# ----- Columns (and explicit binary meanings) -----
NUMERIC_COLS = ["age", "pack_years"]
BINARY_COLS  = [
=======
MODEL_PATH = os.path.join(BASE_DIR, "model.pkl")
META_PATH = os.path.join(BASE_DIR, "meta.json")

# ----- Columns (and explicit binary meanings) -----
NUMERIC_COLS = ["age", "pack_years"]
BINARY_COLS = [
>>>>>>> aff76282
    "gender",
    "radon_exposure",
    "asbestos_exposure",
    "secondhand_smoke_exposure",
    "copd_diagnosis",
    "alcohol_consumption",
    "family_history",
]
TARGET = "lung_cancer"

# 0/1 meanings that we want to enforce across train + serve
BINARY_MEANING = {
    "gender": "0=female, 1=male",
    "radon_exposure": "0=no, 1=yes",
    "asbestos_exposure": "0=no, 1=yes",
    "secondhand_smoke_exposure": "0=no, 1=yes",
    "copd_diagnosis": "0=no, 1=yes",
    "alcohol_consumption": "0=no, 1=yes",
    "family_history": "0=no, 1=yes",
}

<<<<<<< HEAD
=======

>>>>>>> aff76282
def _parse_bin(val):
    """Coerce common yes/no forms to 0/1. Unknown → 0."""
    if val is None:
        return 0
    s = str(val).strip().lower()
<<<<<<< HEAD
    if s in {"1","y","yes","true","t"}:
        return 1
    if s in {"0","n","no","false","f"}:
=======
    if s in {"1", "y", "yes", "true", "t"}:
        return 1
    if s in {"0", "n", "no", "false", "f"}:
>>>>>>> aff76282
        return 0
    # numeric?
    try:
        f = float(s)
        return 1 if f >= 0.5 else 0
    except:
        return 0

<<<<<<< HEAD
=======

>>>>>>> aff76282
def load_dataframe():
    if not os.path.exists(CSV_PATH):
        raise FileNotFoundError(f"CSV not found at: {CSV_PATH}")

    df = pd.read_csv(CSV_PATH)

<<<<<<< HEAD
     # Drop identifiers if present
=======
    # Drop identifiers if present
>>>>>>> aff76282
    for col in ["patient_id", "id", "uuid"]:
        if col in df.columns:
            df = df.drop(columns=[col])

    # Coerce binary columns explicitly
    for c in BINARY_COLS + [TARGET]:
        if c in df.columns:
            df[c] = df[c].apply(_parse_bin).astype(int)
        else:
            raise ValueError(f"Expected column missing in CSV: {c}")

    # Coerce numeric
    for c in NUMERIC_COLS:
        if c in df.columns:
<<<<<<< HEAD
            df[c] = pd.to_numeric(df[c], errors="coerce").fillna(0.0).astype(float)
=======
            df[c] = pd.to_numeric(
                df[c], errors="coerce").fillna(0.0).astype(float)
>>>>>>> aff76282
        else:
            raise ValueError(f"Expected numeric column missing: {c}")

    # Final column order for X
    feature_order = NUMERIC_COLS + BINARY_COLS
    X = df[feature_order].copy()
    y = df[TARGET].astype(int).copy()
<<<<<<< HEAD
    return X, y, feature_order
=======
    return X, y, feature_order


def split_and_scale(X, y):
    Xtr, Xte, ytr, yte = train_test_split(
        X, y, test_size=0.2, random_state=42, stratify=y
    )
    scaler = StandardScaler()
    Xtr.loc[:, NUMERIC_COLS] = scaler.fit_transform(
        Xtr[NUMERIC_COLS].astype(float))
    Xte.loc[:, NUMERIC_COLS] = scaler.transform(
        Xte[NUMERIC_COLS].astype(float))
    return Xtr, Xte, ytr, yte, scaler


def train_calibrated_xgb(Xtr, ytr):
    # handle imbalance
    pos = int(ytr.sum())
    neg = int(len(ytr) - pos)
    spw = (neg / max(pos, 1)) if pos else 1.0

    xgb = XGBClassifier(
        n_estimators=600,
        learning_rate=0.05,
        max_depth=4,
        subsample=0.9,
        colsample_bytree=0.9,
        reg_lambda=1.0,
        objective="binary:logistic",
        eval_metric="logloss",
        n_jobs=-1,
        random_state=42,
        scale_pos_weight=spw,
        # (optional) add monotone constraints if you want strictly increasing on key risks
        # monotone_constraints="(1,1,0,1,1,1,1,1,1)",
    )
    skf = StratifiedKFold(n_splits=5, shuffle=True, random_state=42)
    clf = CalibratedClassifierCV(estimator=xgb, method="isotonic", cv=skf)
    clf.fit(Xtr, ytr)
    return clf


def evaluate(model, Xte, yte):
    p = model.predict_proba(Xte)[:, 1]
    roc = roc_auc_score(yte, p)
    pr = average_precision_score(yte, p)
    brier = brier_score_loss(yte, p)

    prec, rec, thr = precision_recall_curve(yte, p)
    f1s = 2*(prec*rec)/(prec+rec+1e-12)
    best_idx = int(np.argmax(f1s[:-1])) if len(thr) else 0
    best_thr = float(thr[best_idx]) if len(thr) else 0.5
    best_f1 = float(f1s[best_idx]) if len(f1s) else 0.0

    print(
        f"Calibrated XGBoost: ROC-AUC={roc:.3f} PR-AUC={pr:.3f} Brier={brier:.3f} BestF1={best_f1:.3f} @ thr={best_thr:.3f}")
    return roc, pr, brier, best_f1, best_thr


def save_artifacts(scaler, model, feature_order, pi_train: float):
    joblib.dump(scaler, SCALER_PATH)
    joblib.dump(model, MODEL_PATH)

    meta = {
        "pi_train": float(pi_train),
        "feature_order": feature_order,
        "numeric_cols": NUMERIC_COLS,
        "binary_cols": BINARY_COLS,
        "binary_meaning": BINARY_MEANING,
        "target": TARGET,
        "calibration_method": "isotonic",
        "model_family": "XGBoost",
        "versions": {"scikit_learn": sklearn.__version__, "xgboost": xgboost.__version__},
        "csv_path_used": CSV_PATH,
    }
    with open(META_PATH, "w") as f:
        json.dump(meta, f, indent=2)

    print(f"✅ Saved: {SCALER_PATH}")
    print(f"✅ Saved: {MODEL_PATH}")
    print(f"✅ Saved: {META_PATH}")


if __name__ == "__main__":
    X, y, feature_order = load_dataframe()
    pi_train = float(y.mean())
    print(f"Training prevalence (pi_train): {pi_train:.4f}")
    Xtr, Xte, ytr, yte, scaler = split_and_scale(X, y)
    model = train_calibrated_xgb(Xtr, ytr)
    evaluate(model, Xte, yte)
    save_artifacts(scaler, model, feature_order, pi_train)
>>>>>>> aff76282
<|MERGE_RESOLUTION|>--- conflicted
+++ resolved
@@ -14,7 +14,6 @@
   macOS/Linux: export LUNG_CANCER_CSV=/path/to/lung_cancer_dataset.csv
 """
 
-<<<<<<< HEAD
 import os, json, warnings
 warnings.filterwarnings("ignore", category=UserWarning)
 
@@ -25,31 +24,12 @@
 from sklearn.model_selection import train_test_split, StratifiedKFold
 from sklearn.preprocessing import StandardScaler
 from sklearn.calibration import CalibratedClassifierCV
-=======
-import xgboost
-import sklearn
-from xgboost import XGBClassifier
->>>>>>> aff76282
 from sklearn.metrics import (
     roc_auc_score, average_precision_score, brier_score_loss,
     precision_recall_curve
 )
-<<<<<<< HEAD
 from xgboost import XGBClassifier
 import sklearn, xgboost
-=======
-from sklearn.calibration import CalibratedClassifierCV
-from sklearn.preprocessing import StandardScaler
-from sklearn.model_selection import train_test_split, StratifiedKFold
-import pandas as pd
-import numpy as np
-import joblib
-import os
-import json
-import warnings
-warnings.filterwarnings("ignore", category=UserWarning)
-
->>>>>>> aff76282
 
 # ----- Paths -----
 BASE_DIR = os.path.dirname(__file__)
@@ -58,21 +38,12 @@
     r"E:/3rd_YR_2nd_SEM/FDM/mini-project/LungCancer_predication/lung_cancer_dataset.csv"
 )
 SCALER_PATH = os.path.join(BASE_DIR, "scaler.pkl")
-<<<<<<< HEAD
 MODEL_PATH  = os.path.join(BASE_DIR, "model.pkl")
 META_PATH   = os.path.join(BASE_DIR, "meta.json")
 
 # ----- Columns (and explicit binary meanings) -----
 NUMERIC_COLS = ["age", "pack_years"]
 BINARY_COLS  = [
-=======
-MODEL_PATH = os.path.join(BASE_DIR, "model.pkl")
-META_PATH = os.path.join(BASE_DIR, "meta.json")
-
-# ----- Columns (and explicit binary meanings) -----
-NUMERIC_COLS = ["age", "pack_years"]
-BINARY_COLS = [
->>>>>>> aff76282
     "gender",
     "radon_exposure",
     "asbestos_exposure",
@@ -94,24 +65,14 @@
     "family_history": "0=no, 1=yes",
 }
 
-<<<<<<< HEAD
-=======
-
->>>>>>> aff76282
 def _parse_bin(val):
     """Coerce common yes/no forms to 0/1. Unknown → 0."""
     if val is None:
         return 0
     s = str(val).strip().lower()
-<<<<<<< HEAD
     if s in {"1","y","yes","true","t"}:
         return 1
     if s in {"0","n","no","false","f"}:
-=======
-    if s in {"1", "y", "yes", "true", "t"}:
-        return 1
-    if s in {"0", "n", "no", "false", "f"}:
->>>>>>> aff76282
         return 0
     # numeric?
     try:
@@ -120,21 +81,13 @@
     except:
         return 0
 
-<<<<<<< HEAD
-=======
-
->>>>>>> aff76282
 def load_dataframe():
     if not os.path.exists(CSV_PATH):
         raise FileNotFoundError(f"CSV not found at: {CSV_PATH}")
 
     df = pd.read_csv(CSV_PATH)
 
-<<<<<<< HEAD
-     # Drop identifiers if present
-=======
     # Drop identifiers if present
->>>>>>> aff76282
     for col in ["patient_id", "id", "uuid"]:
         if col in df.columns:
             df = df.drop(columns=[col])
@@ -149,12 +102,7 @@
     # Coerce numeric
     for c in NUMERIC_COLS:
         if c in df.columns:
-<<<<<<< HEAD
             df[c] = pd.to_numeric(df[c], errors="coerce").fillna(0.0).astype(float)
-=======
-            df[c] = pd.to_numeric(
-                df[c], errors="coerce").fillna(0.0).astype(float)
->>>>>>> aff76282
         else:
             raise ValueError(f"Expected numeric column missing: {c}")
 
@@ -162,29 +110,22 @@
     feature_order = NUMERIC_COLS + BINARY_COLS
     X = df[feature_order].copy()
     y = df[TARGET].astype(int).copy()
-<<<<<<< HEAD
     return X, y, feature_order
-=======
-    return X, y, feature_order
-
 
 def split_and_scale(X, y):
     Xtr, Xte, ytr, yte = train_test_split(
         X, y, test_size=0.2, random_state=42, stratify=y
     )
     scaler = StandardScaler()
-    Xtr.loc[:, NUMERIC_COLS] = scaler.fit_transform(
-        Xtr[NUMERIC_COLS].astype(float))
-    Xte.loc[:, NUMERIC_COLS] = scaler.transform(
-        Xte[NUMERIC_COLS].astype(float))
+    Xtr.loc[:, NUMERIC_COLS] = scaler.fit_transform(Xtr[NUMERIC_COLS].astype(float))
+    Xte.loc[:, NUMERIC_COLS] = scaler.transform(Xte[NUMERIC_COLS].astype(float))
     return Xtr, Xte, ytr, yte, scaler
-
 
 def train_calibrated_xgb(Xtr, ytr):
     # handle imbalance
     pos = int(ytr.sum())
     neg = int(len(ytr) - pos)
-    spw = (neg / max(pos, 1)) if pos else 1.0
+    spw = (neg / max(pos,1)) if pos else 1.0
 
     xgb = XGBClassifier(
         n_estimators=600,
@@ -206,11 +147,10 @@
     clf.fit(Xtr, ytr)
     return clf
 
-
 def evaluate(model, Xte, yte):
-    p = model.predict_proba(Xte)[:, 1]
+    p = model.predict_proba(Xte)[:,1]
     roc = roc_auc_score(yte, p)
-    pr = average_precision_score(yte, p)
+    pr  = average_precision_score(yte, p)
     brier = brier_score_loss(yte, p)
 
     prec, rec, thr = precision_recall_curve(yte, p)
@@ -219,10 +159,8 @@
     best_thr = float(thr[best_idx]) if len(thr) else 0.5
     best_f1 = float(f1s[best_idx]) if len(f1s) else 0.0
 
-    print(
-        f"Calibrated XGBoost: ROC-AUC={roc:.3f} PR-AUC={pr:.3f} Brier={brier:.3f} BestF1={best_f1:.3f} @ thr={best_thr:.3f}")
+    print(f"Calibrated XGBoost: ROC-AUC={roc:.3f} PR-AUC={pr:.3f} Brier={brier:.3f} BestF1={best_f1:.3f} @ thr={best_thr:.3f}")
     return roc, pr, brier, best_f1, best_thr
-
 
 def save_artifacts(scaler, model, feature_order, pi_train: float):
     joblib.dump(scaler, SCALER_PATH)
@@ -247,7 +185,6 @@
     print(f"✅ Saved: {MODEL_PATH}")
     print(f"✅ Saved: {META_PATH}")
 
-
 if __name__ == "__main__":
     X, y, feature_order = load_dataframe()
     pi_train = float(y.mean())
@@ -255,5 +192,4 @@
     Xtr, Xte, ytr, yte, scaler = split_and_scale(X, y)
     model = train_calibrated_xgb(Xtr, ytr)
     evaluate(model, Xte, yte)
-    save_artifacts(scaler, model, feature_order, pi_train)
->>>>>>> aff76282
+    save_artifacts(scaler, model, feature_order, pi_train)